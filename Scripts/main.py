#!/usr/bin/env python3
"""
Tempest AI Main Entry Point
Coordinates the pipe server, metrics display, and keyboard handling.
"""

import os
import time
import threading
from datetime import datetime
import traceback

from aimodel import (
    DQNAgent, KeyboardHandler
)
from config import (
    RL_CONFIG, MODEL_DIR, LATEST_MODEL_PATH, IS_INTERACTIVE, metrics, SERVER_CONFIG
)
<<<<<<< HEAD
from named_pipe_server import NamedPipeServer
=======
from pipe_server import PipeServer
>>>>>>> 55296738
from metrics_display import display_metrics_header, display_metrics_row

def stats_reporter(agent, kb_handler):
    """Thread function to report stats periodically"""
    print("Starting stats reporter thread...")
    last_report = time.time()
    report_interval = 10.0  # Report every 10 seconds
    
    # Display the header once at the beginning
    display_metrics_header()
    
    while True:
        try:
            current_time = time.time()
            if current_time - last_report >= report_interval:
                display_metrics_row(agent, kb_handler)
                last_report = current_time
            
            # Check if server is still running
            if metrics.global_server is None or not metrics.global_server.running:
                print("Server stopped running, exiting stats reporter")
                break
                
            time.sleep(0.1)
        except Exception as e:
            print(f"Error in stats reporter: {e}")
            traceback.print_exc()
            break

def keyboard_input_handler(agent, keyboard_handler):
    """Thread function to handle keyboard input"""
    print("Starting keyboard input handler thread...")
    
    while True:
        try:
            # Check for keyboard input
            key = keyboard_handler.check_key()
            
            if key:
                # Handle different keys
                if key == 'q':
                    print("Quit command received, shutting down...")
                    metrics.global_server.running = False
                    break
                elif key == 's':
                    print("Save command received, saving model...")
                    agent.save(LATEST_MODEL_PATH)
                    print(f"Model saved to {LATEST_MODEL_PATH}")
                elif key == 'o':
                    metrics.toggle_override(keyboard_handler)
                    display_metrics_row(agent, keyboard_handler)
                elif key == 'e':
                    metrics.toggle_expert_mode(keyboard_handler)
                    display_metrics_row(agent, keyboard_handler)
            
            time.sleep(0.1)
        except Exception as e:
            print(f"Error in keyboard input handler: {e}")
            break

def main():
    """Main function to run the Tempest AI application"""
    # Create model directory if it doesn't exist
    if not os.path.exists(MODEL_DIR):
        os.makedirs(MODEL_DIR)
    
    # Initialize the DQN agent
    agent = DQNAgent(
        state_size=RL_CONFIG.state_size,
        action_size=RL_CONFIG.action_size,
        learning_rate=RL_CONFIG.learning_rate,
        gamma=RL_CONFIG.gamma,
        epsilon=RL_CONFIG.epsilon,
        epsilon_min=RL_CONFIG.epsilon_min,
        memory_size=RL_CONFIG.memory_size,
        batch_size=RL_CONFIG.batch_size
    )
    
    # Load the model if it exists
    if os.path.exists(LATEST_MODEL_PATH):
        agent.load(LATEST_MODEL_PATH)
<<<<<<< HEAD
      # Initialize the named pipe server
    pipe_name = r"\\.\pipe\tempest_ai_pipe"
    server = NamedPipeServer(pipe_name, agent, metrics)
=======
    
    # Initialize the pipe server
    server = PipeServer(agent, metrics)
>>>>>>> 55296738
    
    # Set the global server reference in metrics
    metrics.global_server = server
    
    # Initialize client_count in metrics
    metrics.client_count = 0
    
    # Start the server in a separate thread
    server_thread = threading.Thread(target=server.start)
    server_thread.daemon = True
    server_thread.start()
    
    # Set up keyboard handler for interactive mode
    keyboard_handler = None
    if IS_INTERACTIVE:
        keyboard_handler = KeyboardHandler()
        keyboard_handler.setup_terminal()
        keyboard_thread = threading.Thread(target=keyboard_input_handler, args=(agent, keyboard_handler))
        keyboard_thread.daemon = True
        keyboard_thread.start()
    
    # Start the stats reporter in a separate thread
    stats_thread = threading.Thread(target=stats_reporter, args=(agent, keyboard_handler))
    stats_thread.daemon = True
    stats_thread.start()
    
    # Track last save time
    last_save_time = time.time()
    save_interval = 300  # 5 minutes in seconds
    
    try:
        # Keep the main thread alive
        while server.running:
            current_time = time.time()
            # Save model every 5 minutes
            if current_time - last_save_time >= save_interval:
                agent.save(LATEST_MODEL_PATH)
                last_save_time = current_time
            time.sleep(1)
    except KeyboardInterrupt:
        print("\nKeyboard interrupt received, saving and shutting down...")
    finally:
        # Save the model before exiting
        agent.save(LATEST_MODEL_PATH)
        print("Final model state saved")
        
        # Restore terminal settings
        if IS_INTERACTIVE and keyboard_handler:
            keyboard_handler.restore_terminal()
        
        print("Application shutdown complete")

if __name__ == "__main__":
    main()<|MERGE_RESOLUTION|>--- conflicted
+++ resolved
@@ -16,11 +16,7 @@
 from config import (
     RL_CONFIG, MODEL_DIR, LATEST_MODEL_PATH, IS_INTERACTIVE, metrics, SERVER_CONFIG
 )
-<<<<<<< HEAD
 from named_pipe_server import NamedPipeServer
-=======
-from pipe_server import PipeServer
->>>>>>> 55296738
 from metrics_display import display_metrics_header, display_metrics_row
 
 def stats_reporter(agent, kb_handler):
@@ -102,15 +98,9 @@
     # Load the model if it exists
     if os.path.exists(LATEST_MODEL_PATH):
         agent.load(LATEST_MODEL_PATH)
-<<<<<<< HEAD
       # Initialize the named pipe server
     pipe_name = r"\\.\pipe\tempest_ai_pipe"
     server = NamedPipeServer(pipe_name, agent, metrics)
-=======
-    
-    # Initialize the pipe server
-    server = PipeServer(agent, metrics)
->>>>>>> 55296738
     
     # Set the global server reference in metrics
     metrics.global_server = server
